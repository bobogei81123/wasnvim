#ifndef NVIM_GETCHAR_H
#define NVIM_GETCHAR_H

<<<<<<< HEAD
#include "nvim/os/fileio.h"

/* Values for "noremap" argument of ins_typebuf().  Also used for
 * map->m_noremap and menu->noremap[]. */
#define REMAP_YES       0       /* allow remapping */
#define REMAP_NONE      -1      /* no remapping */
#define REMAP_SCRIPT    -2      /* remap script-local mappings only */
#define REMAP_SKIP      -3      /* no remapping for first char */
=======
#include "nvim/types.h"
#include "nvim/buffer_defs.h"
#include "nvim/ex_cmds_defs.h"

/// Values for "noremap" argument of ins_typebuf().  Also used for
/// map->m_noremap and menu->noremap[].
/// @addtogroup REMAP_VALUES
/// @{
#define REMAP_YES       0       ///< allow remapping
#define REMAP_NONE      -1      ///< no remapping
#define REMAP_SCRIPT    -2      ///< remap script-local mappings only
#define REMAP_SKIP      -3      ///< no remapping for first char
/// @}
>>>>>>> 27a57758

#define KEYLEN_PART_KEY -1      /* keylen value for incomplete key-code */
#define KEYLEN_PART_MAP -2      /* keylen value for incomplete mapping */
#define KEYLEN_REMOVED  9999    /* keylen value for removed sequence */

<<<<<<< HEAD
/// Maximum number of streams to read script from
enum { NSCRIPT = 15 };

/// Streams to read script from
extern FileDescriptor *scriptin[NSCRIPT];
=======
>>>>>>> 27a57758

#ifdef INCLUDE_GENERATED_DECLARATIONS
# include "getchar.h.generated.h"
#endif
#endif  // NVIM_GETCHAR_H<|MERGE_RESOLUTION|>--- conflicted
+++ resolved
@@ -1,16 +1,7 @@
 #ifndef NVIM_GETCHAR_H
 #define NVIM_GETCHAR_H
 
-<<<<<<< HEAD
 #include "nvim/os/fileio.h"
-
-/* Values for "noremap" argument of ins_typebuf().  Also used for
- * map->m_noremap and menu->noremap[]. */
-#define REMAP_YES       0       /* allow remapping */
-#define REMAP_NONE      -1      /* no remapping */
-#define REMAP_SCRIPT    -2      /* remap script-local mappings only */
-#define REMAP_SKIP      -3      /* no remapping for first char */
-=======
 #include "nvim/types.h"
 #include "nvim/buffer_defs.h"
 #include "nvim/ex_cmds_defs.h"
@@ -24,20 +15,16 @@
 #define REMAP_SCRIPT    -2      ///< remap script-local mappings only
 #define REMAP_SKIP      -3      ///< no remapping for first char
 /// @}
->>>>>>> 27a57758
 
 #define KEYLEN_PART_KEY -1      /* keylen value for incomplete key-code */
 #define KEYLEN_PART_MAP -2      /* keylen value for incomplete mapping */
 #define KEYLEN_REMOVED  9999    /* keylen value for removed sequence */
 
-<<<<<<< HEAD
 /// Maximum number of streams to read script from
 enum { NSCRIPT = 15 };
 
 /// Streams to read script from
 extern FileDescriptor *scriptin[NSCRIPT];
-=======
->>>>>>> 27a57758
 
 #ifdef INCLUDE_GENERATED_DECLARATIONS
 # include "getchar.h.generated.h"
